import os
import sys
import csv
import datetime
import random
import numpy as np
from sklearn.metrics import accuracy_score, f1_score, recall_score, precision_score,average_precision_score
import torch
import torch.nn.functional as F
import torch.optim as optim
from torch.amp import autocast, GradScaler
#from torch_geometric.utils import add_self_loops, coalesce
from torch_geometric.data import Data
from torch_geometric.loader import NeighborLoader
from torch_sparse import SparseTensor
from typing import Dict, Tuple, List, Any
import logging
import copy
from torch_geometric.loader import ClusterData, ClusterLoader, NeighborLoader
from torch_geometric.transforms import KNNGraph

from NN_loader import ShineLoader
from loss import LabelPropagationLoss, ContrastiveLoss
from NNIF import PNN, ReliableValues, WeightedIsoForest
from encoder import GraphEncoder
from data_generating import load_dataset, make_pu_dataset

from sklearn.ensemble import RandomForestClassifier
from xgboost import XGBClassifier
from nnpu import train_nnpu
from NNIF import train_two

logger = logging.getLogger(__name__)

##############################################################################
# Utility to Print GPU Memory Usage
##############################################################################
def print_cuda_meminfo(step: str = "") -> None:
    """
    Print current GPU memory usage (allocated and reserved) in MB.

    Parameters
    ----------
    step : str, optional
        A label or step name to include in the printed output for clarity.
    """
    allocated = torch.cuda.memory_allocated() / (1024 ** 2)
    reserved = torch.cuda.memory_reserved() / (1024 ** 2)
    print(f"[{step}] Allocated: {allocated:.2f} MB | Reserved: {reserved:.2f} MB")


##############################################################################
# Early Stopping
##############################################################################
class EarlyStopping_GNN:
    """
    Implements an early stopping mechanism for GNN training.

    The criterion checks:
      1) If the absolute difference between the current and previous loss 
         is below a specified threshold (loss_diff_threshold), or
      2) If the current loss is worse (higher) than the best loss so far,

    then it increments a patience counter. If the counter exceeds the 'patience'
    value, training is flagged to stop.

    Additionally, if a new best loss is found that improves by more than 'delta',
    the counter resets to 0.

    Parameters
    ----------
    patience : int, default=50
        Number of epochs to wait after the last improvement.
    delta : float, default=0.0
        Minimum absolute improvement in loss to reset the patience counter.
    loss_diff_threshold : float, default=5e-4
        Threshold for considering the current loss “close enough” 
        to the previous loss.

    Attributes
    ----------
    best_loss : float
        Tracks the best (lowest) loss encountered so far.
    counter : int
        Counts how many epochs have passed without sufficient improvement.
    early_stop : bool
        Flag that becomes True once patience is exceeded.
    previous_loss : float or None
        Stores the last epoch's loss to compare with the current loss.
    """

    def __init__(
        self,
        patience: int = 50,
        delta: float = 0.0,
        loss_diff_threshold: float = 1e-3
    ) -> None:
        self.patience = patience
        self.delta = delta
        self.loss_diff_threshold = loss_diff_threshold
        self.best_loss = float('inf')
        self.counter = 0
        self.early_stop = False
        self.previous_loss = None

    def __call__(self, loss: float) -> bool:
        """
        Update state given the current loss, and decide whether to early-stop.

        Parameters
        ----------
        loss : float
            The loss value from the current epoch.

        Returns
        -------
        bool
            True if the criterion suggests stopping; False otherwise.
        """
        if self.previous_loss is None:
            self.previous_loss = loss

        loss_diff = abs(self.previous_loss - loss)

        # Check if the current loss is essentially unchanged or worse
        if (loss_diff < self.loss_diff_threshold) or (loss > self.best_loss):
            self.counter += 1
            if self.counter >= self.patience:
                self.early_stop = True
        else:
            self.counter = 0

        self.previous_loss = loss

        # If there's a sufficiently large improvement over the best_loss, reset
        if loss < (self.best_loss - self.delta):
            self.best_loss = loss
            self.counter = 0

        return self.early_stop


##############################################################################
# Training Loop
##############################################################################
def train_graph(
    model,
    data: Data,
    device: torch.device,
    K: int = 5,
    treatment: str = "removal",
    rate_pairs: int = 5,
    batch_size: int = 1028,
    ratio: float = 0.1,
    num_epochs: int = 50,
    lr: float = 0.001,
    weight_decay: float = 1e-6,
    cluster: int = 1500,
    anomaly_detector: str = "nearest_neighbors",
    layers: int = 3,
    sampling: str = "cluster"
) -> Tuple[torch.Tensor, torch.Tensor, List[float]]:
    """
    Trains a GNN model on the given graph data using Label Propagation + Contrastive Loss.
    Additionally, it performs an NNIF-based step at epoch 0 to identify reliable pos/neg
    samples in each mini-batch. After training, it computes embeddings for all nodes, then
    applies a PNN-based approach (PU/NNIF) to produce final 'train_labels'.

    Parameters
    ----------
    model : nn.Module
        The GNN model to train.
    data : torch_geometric.data.Data
        Graph data object containing:
          - data.x: node features
          - data.edge_index: graph edges
          - data.train_mask, data.test_mask: masks (optional)
    device : torch.device
        'cpu' or 'cuda' for computation.
    K : int
        Hyperparameter for LabelPropagationLoss (neighbors).
    treatment : str
        NNIF treatment strategy ('removal' or 'relabel').
    rate_pairs : int
        Multiplier for the number of negative pairs in ContrastiveLoss
        (e.g., sub_emb.size(0) * rate_pairs).
    batch_size : int
        Mini-batch size for ClusterLoader.
    ratio : float
        Ratio for ReliableValues to identify outliers vs. reliable samples.
    num_epochs : int
        Number of training epochs.
    lr : float
        Learning rate for the AdamW optimizer.
    weight_decay : float
        L2 regularization factor.
    cluster : int
        Number of parts/clusters for ClusterData (for large graphs).
    layers : int
        Number of GNN layers in the model.
    anomaly_detector : str
        Anomaly detector (e.g., 'nearest_neighbors' or 'unweighted').
    sampling : str
        Sampling method for NeighborLoader ('cluster', 'neighbor', or 'nearest_neighbor').

    Returns
    -------
    (train_labels, predicted_probs, losses_per_epoch)
        train_labels : torch.Tensor
            Binary labels determined by PNN on the final embeddings (1=pos, 0=neg).
        predicted_probs : torch.Tensor
            Probability estimates from PNN for each node being positive.
        losses_per_epoch : List[float]
            Total loss per epoch during training.
    """

    # Instantiate the needed criteria & early stopping
    lp_criterion = LabelPropagationLoss(K=K).to(device)
    contrast_criterion = ContrastiveLoss().to(device)
    early_stopper = EarlyStopping_GNN(patience=20)

    data.n_id = torch.arange(data.num_nodes)
    if sampling=="cluster":
        if batch_size==256:
            batch_size=5
        elif batch_size==512:
            batch_size=10
        elif batch_size==768:
            batch_size=15
        elif batch_size==1024:
            batch_size=20
        #print(f"Batch size: {batch_size}")
        cluster_data = ClusterData(data, num_parts=cluster)
        #print(f"Number of clusters: {len(cluster_data)}")
        train_loader = ClusterLoader(cluster_data, batch_size=batch_size, shuffle=True)
    elif sampling=="sage":
        train_loader = NeighborLoader(copy.copy(data),num_neighbors=[25,10],batch_size=batch_size,shuffle=True)
    elif sampling=="shine":
        train_loader = ShineLoader(copy.copy(data),num_neighbors=[2,32], shuffle=True,batch_size=batch_size,device=device)
    else:
        raise ValueError(f"Unknown sampling method: {sampling}")
    #print(f"Number of batches: {len(train_loader)}")
    # Move model & data to device
    model = model.to(device)
    data = data.to(device)

    # Set up optimizer
    optimizer = optim.AdamW(
        list(model.parameters())
        + list(lp_criterion.parameters())
        + list(contrast_criterion.parameters()),
        lr=lr,
        weight_decay=weight_decay
    )
    scaler = GradScaler()

    # Track total loss each epoch
    losses_per_epoch = []

    # Global sets of reliable positives/negatives found at epoch 0
    reliable_pos_set = set()
    reliable_neg_set = set()

    # -----------------------
    # 1) Training loop
    # -----------------------
    for epoch in range(num_epochs):
        model.train()
        epoch_loss = 0.0
        for sub_data in train_loader:
            sub_data = sub_data.to(device)
            global_nids = sub_data.n_id
            num_sub_nodes = global_nids.size(0)

            # Build adjacency for subgraph
            sub_adj = SparseTensor.from_edge_index(
                sub_data.edge_index,
                sparse_sizes=(num_sub_nodes, num_sub_nodes)
            ).coalesce().to(device)

            optimizer.zero_grad()
            with autocast(enabled=torch.cuda.is_available(), device_type='cuda' if torch.cuda.is_available() else 'cpu'):
                sub_emb = model(sub_data.x, sub_adj)

                # Epoch 0: identify reliable samples in each mini-batch
                if epoch == 0:
                    # Step A: NNIF detection
                    norm_sub_emb = F.normalize(sub_emb, dim=1)
                    features_np = norm_sub_emb.detach().cpu().numpy()

                    # Assume sub_data has train_mask for labeling
                    y_labels = sub_data.train_mask.detach().cpu().numpy().astype(int)
                    nnif_detector = ReliableValues(
                        method=treatment,
                        treatment_ratio=ratio,
                        anomaly_detector=WeightedIsoForest(n_estimators=100, type_weight=anomaly_detector),
                        random_state=42,
                        high_score_anomaly=True
                    )

                    neg_mask, pos_mask = nnif_detector.get_reliable(features_np, y_labels)
                    global_ids_np = global_nids.cpu().numpy()
                    # Collect in global sets
                    for i in range(num_sub_nodes):
                        if pos_mask[i]:
                            reliable_pos_set.add(int(global_ids_np[i]))
                        if neg_mask[i]:
                            reliable_neg_set.add(int(global_ids_np[i]))
                    sub_pos_idx = [
                            i for i, gid in enumerate(global_ids_np) if gid in reliable_pos_set
                        ]
                    sub_neg_idx = [
                            i for i, gid in enumerate(global_ids_np) if gid in reliable_neg_set
                        ]

                
                # Retrieve indices from global sets
                else:
                    global_ids_np = global_nids.cpu().numpy()
                    sub_pos_idx = [
                            i for i, gid in enumerate(global_ids_np) if gid in reliable_pos_set
                        ]
                    sub_neg_idx = [
                            i for i, gid in enumerate(global_ids_np) if gid in reliable_neg_set
                        ]
                sub_pos = torch.tensor(sub_pos_idx, dtype=torch.long, device=device)
                sub_neg = torch.tensor(sub_neg_idx, dtype=torch.long, device=device)

                # Label Propagation + Contrastive
                lp_loss, E = lp_criterion(sub_emb, sub_adj, sub_pos, sub_neg)
                contrast_loss = contrast_criterion(
                        sub_emb, E, num_pairs=sub_emb.size(0) * rate_pairs
                )
                loss = lp_loss + contrast_loss

            scaler.scale(loss).backward()
            scaler.step(optimizer)
            scaler.update()

            epoch_loss += float(loss.item())

        losses_per_epoch.append(epoch_loss)

        # Early stopping check
        if early_stopper(epoch_loss):
            # logger.info(f"[Early Stopping] at epoch {epoch}")  # If you have a logger
            print(f"[Early Stopping] at epoch {epoch}")
            break

        if epoch % 10 == 0:
            print(f"Epoch {epoch} / {num_epochs}, Loss: {epoch_loss:.4f}")

    # -----------------------
    # 2) Compute final embeddings for entire graph
    # -----------------------
    A_hat = SparseTensor.from_edge_index(data.edge_index).coalesce().to(device)
    model.eval()

    loader = NeighborLoader(
        copy.copy(data),
        input_nodes=data.test_mask,
        num_neighbors=[-1] * K,
        batch_size=2056,
        shuffle=False
    )

    emb_dim = model(data.x, data.edge_index).shape[1]
    embeddings = torch.zeros(data.num_nodes, emb_dim)

    with torch.no_grad():
        for batch in loader:
            batch = batch.to(device)
            batch_emb = model(batch.x, batch.edge_index)
            embeddings[batch.n_id] = batch_emb.cpu()

    # -----------------------
    # 3) PNN-based step (PU/NNIF) on final embeddings
    # -----------------------
    pnn_model = PNN(
        method=treatment,
        treatment_ratio=ratio,
        anomaly_detector=WeightedIsoForest(n_estimators=100, type_weight=anomaly_detector),
        random_state=42,
        high_score_anomaly=True
    )

    norm_emb = F.normalize(embeddings, dim=1)
    if not torch.isnan(norm_emb).any():
        features_np = norm_emb.detach().cpu().numpy()
        train_y_labels = data.train_mask.detach().cpu().numpy().astype(int)

        # Fit PNN on entire node set (or just training portion) as needed
        pnn_model.fit(features_np, train_y_labels)

        predicted = pnn_model.predict(features_np)  # 0 or 1
        predicted_probs_np = pnn_model.predict_proba(features_np)[:, 1]

        predicted_t = torch.from_numpy(predicted).to(device)
        predicted_probs_t = torch.from_numpy(predicted_probs_np).to(device)

        # Derive reliable pos/neg or combine them if needed
        reliable_neg_mask = (predicted_t == 0)
        reliable_pos_mask = (predicted_t == 1)

        # Combine them for some final training labels (binary)
        combined_mask = reliable_pos_mask | reliable_neg_mask
        train_labels = torch.zeros_like(combined_mask, dtype=torch.float, device=device)
        train_labels[reliable_pos_mask] = 1.0

    else:
        # Fallback: if embeddings have NaN
        print("[Warning] Found NaN in embeddings, reverting to data.train_mask.")
        train_labels = data.train_mask.float()
        predicted_probs_t = torch.zeros(data.num_nodes, device=device)

    return train_labels, predicted_probs_t, losses_per_epoch


##############################################################################
# Set Seed
##############################################################################
def set_seed(seed: int = 42) -> None:
    """
    Set random seeds for Python, NumPy, and PyTorch to enhance reproducibility.

    This function also configures PyTorch's CuDNN backend to be deterministic, 
    which can reduce non-determinism on GPU.

    Parameters
    ----------
    seed : int, default=42
        The seed used for random number generation.
    """
    random.seed(seed)
    np.random.seed(seed)
    torch.manual_seed(seed)
    if torch.cuda.is_available():
        torch.cuda.manual_seed(seed)
        torch.cuda.manual_seed_all(seed)
    torch.backends.cudnn.deterministic = True
    torch.backends.cudnn.benchmark = False


def generate_random_numbers(n:int=5, seed:int=42, a:int=0, b:int=1000) -> List[float]:
    """
    Generates a list of n random numbers using the provided seed.

    Parameters:
        n (int): Number of random numbers to generate.
        Seed (int): Seed for the random number generator.
        a (int): Lower bound (inclusive).
        b (int): Upper bound (inclusive).

    Returns:
        List[float]: A list containing n random numbers between 0 and 1.
    """
    # Set the random state for reproducibility
    set_seed(seed)
    
    # Generate and return a list of n random numbers
    return [random.randint(a,b) for _ in range(n)]

##############################################################################
# Experiment Loop
##############################################################################
def run_nnif_gnn_experiment(params: Dict[str, Any], seed:int=42) -> Tuple[float, float]:
    methodology = params["methodology"]
    dataset_name = params["dataset_name"]
    train_pct = params["train_pct"]
    mechanism = params["mechanism"]
    K = params["K"]
    layers = params["layers"]
    hidden_channels = params["hidden_channels"]
    out_channels = params["out_channels"]
    norm = params["norm"]
    dropout = params["dropout"]
    ratio = params["ratio"]
    aggregation = params["aggregation"]
    treatment = params["treatment"]
    anomaly_detector = params["anomaly_detector"]
    model_type = params["model_type"]
    rate_pairs = params["rate_pairs"]
    batch_size = params["batch_size"]
    lr=params["lr"]
    clusters=params["clusters"]
    min=params["min"]
    n_seeds = params["seeds"]
    num_epochs = params["num_epochs"]
    sampling = params["sampling"]
    val=params["val"]

    f1_scores = []

    # Prepare output folder and CSV
    output_folder = f"{dataset_name}_experimentations"
    os.makedirs(output_folder, exist_ok=True)

    base_output_csv = params["output_csv"]
    timestamp = datetime.datetime.now().strftime("%d%m%H%M%S")
    if "." in base_output_csv:
        base, ext = base_output_csv.rsplit(".", 1)
        if methodology=="ours":
            output_csv = os.path.join(output_folder, f"{base}_{timestamp}.{ext}")
        else:
            output_csv = os.path.join(output_folder, f"{base}_{methodology}_{timestamp}.{ext}")
    else:
        if methodology=="ours":
            output_csv = os.path.join(output_folder, f"{base}_{timestamp}.csv")
        else:
            output_csv = os.path.join(output_folder, f"{base}_{methodology}_{timestamp}.csv")

    device = torch.device('cuda' if torch.cuda.is_available() else 'cpu')
    
    set_seed(seed)
    
    seeds_list=generate_random_numbers(n=n_seeds)

    with open(output_csv, 'w', newline='') as csvfile:
        writer = csv.writer(csvfile)
        writer.writerow([
            "K", "layers", "hidden_channels", "out_channels", "norm","lr","treatment",
            "dropout", "ratio", "seed", "aggregation", "model_type","batch_size","rate_pairs","clusters","sampling","num_epochs","anomaly_detector",
            "accuracy", "f1", "recall", "precision","losses", "test_accuracy", "test_f1", "test_recall", "test_precision"
            ])
        
        for exp_seed in seeds_list:
            # 1) Load dataset
            data = load_dataset(dataset_name)

            # 2) Create PU dataset
            data = make_pu_dataset(
                data,
                mechanism=mechanism,
                sample_seed=exp_seed,
                train_pct=train_pct,
                val=val
            )
            #print(data)
            # Prepare model input size
            in_channels = data.num_node_features

            #data = data.to(device)
            if torch.isnan(data.x).any():
                print("NaN values in node features! Skipping seed...")
                continue

            print(f"Running experiment with seed={exp_seed}:")
            print(f" - K={K}, layers={layers}, hidden={hidden_channels}, out={out_channels}")
            print(f" - norm={norm}, dropout={dropout}, batch_size={batch_size}, methodology={methodology}")
            print(f" - ratio={ratio}, aggregation={aggregation}, treatment={treatment}, anomaly_detector={anomaly_detector}, sampling={sampling}")
            print(f" - model_type={model_type}, rate_pairs={rate_pairs}, clusters={clusters}, lr={lr}")

            
            model = GraphEncoder(
                            model_type=model_type,
                            in_channels=in_channels,
                            hidden_channels=hidden_channels,
                            out_channels=out_channels,
                            num_layers=layers,
                            dropout=dropout,
                            norm=norm,
                            aggregation=aggregation)
            in_numpy=False
            try:    
                if methodology=="ours":
                    train_labels, train_proba, train_losses = train_graph(
                        model=model,
                        data=data,
                        device=device,
                        K=K,
                        ratio=ratio,
                        treatment=treatment,
                        anomaly_detector=anomaly_detector,
                        rate_pairs=rate_pairs,
                        batch_size=batch_size,
                        lr=lr,
                        cluster=clusters,
                        layers=layers,
                        num_epochs=num_epochs,
                        sampling=sampling
                    )
                                    
                elif methodology == "XGBoost":
                    model = XGBClassifier()
                    model.fit(data.x.cpu().numpy(), data.train_mask.cpu().numpy())
                    preds_np, proba_np = model.predict(data.x[data.val_mask].cpu().numpy()), model.predict_proba(data.x[data.val_mask].cpu().numpy())[:, 1]
                    preds_np_test, proba_np_test = model.predict(data.x[data.test_mask].cpu().numpy()), model.predict_proba(data.x[data.test_mask].cpu().numpy())[:, 1]
                    in_numpy=True
                    train_losses=[]
                elif methodology == "NNIF":
                    model = PNN(
                        method=treatment,
                        treatment_ratio=ratio,
                        anomaly_detector=WeightedIsoForest(n_estimators=100, type_weight=anomaly_detector),
                        random_state=42,
                        high_score_anomaly=True
                    )
                    model.fit(data.x.cpu().numpy(), data.train_mask.cpu().numpy())
                    preds_np, proba_np = model.predict(data.x[data.val_mask].cpu().numpy()), model.predict_proba(data.x[data.val_mask].cpu().numpy())[:, 1]
                    preds_np_test, proba_np_test = model.predict(data.x[data.test_mask].cpu().numpy()), model.predict_proba(data.x[data.test_mask].cpu().numpy())[:, 1]
                    in_numpy=True
                    train_losses=[]

                elif methodology in  ["nnpu","imbnnpu"]:
                    nnpu= True
                    imbnnpu = True if methodology=="imbnnpu" else False
                    train_labels, train_proba, train_losses = train_nnpu(model,data,device,model_type,layers,batch_size,lr,prior=data.prior,nnpu=nnpu,imbpu=imbnnpu, max_epochs=num_epochs)

                elif methodology in ["two_nnif","spy", "naive"]:
                    methodo = "NNIF" if methodology == "two_nnif" else "SPY" if methodology == "spy" else "naive"
                    train_labels, train_proba, train_losses = train_two(model,data, device,methodology=methodo,layers=layers,ratio=ratio,model_type=model_type,num_epochs=num_epochs, batch_size=batch_size)
                
                labels_np = data.y[data.val_mask].cpu().numpy()
                if not in_numpy:
                    preds_np = train_labels[data.val_mask.cpu()].cpu().numpy()
                    proba_np = train_proba[data.val_mask.cpu()].cpu().numpy()

                accuracy = accuracy_score(labels_np, preds_np)
                f1 = f1_score(labels_np, preds_np)
                recall = recall_score(labels_np, preds_np)
                precision = precision_score(labels_np, preds_np)
                labels_np_test = data.y[data.test_mask].cpu().numpy()    
                if not in_numpy:
                    preds_np_test = train_labels[data.test_mask.cpu()].cpu().numpy()
                    proba_np_test = train_proba[data.test_mask.cpu()].cpu().numpy()
                accuracy_test = accuracy_score(labels_np_test, preds_np_test)
                f1_test = f1_score(labels_np_test, preds_np_test)
                recall_test = recall_score(labels_np_test, preds_np_test)
                precision_test = precision_score(labels_np_test, preds_np_test)
                #ap_test=average_precision_score(labels_np_test, proba_np_test)
                
                print(f" - Test Metrics: Accuracy={accuracy_test:.4f}, F1={f1_test:.4f}, Recall={recall_test:.4f}, Precision={precision_test:.4f}")
                print(f" - Validation Metrics: Accuracy={accuracy:.4f}, F1={f1:.4f}, Recall={recall:.4f}, Precision={precision:.4f}")

                if val:
                    f1_scores.append(f1)  # Track F1 across seeds
                else:
                    f1_scores.append(f1_test)
<<<<<<< HEAD

=======
                # Save the model if needed (optional)
                # torch.save(model.state_dict(), f"model_seed_{exp_seed}.pth")
                # Otherwise record results
                #f1_scores.append(f1)
>>>>>>> c59e0582
                writer.writerow([
                        K, layers, hidden_channels, out_channels, norm, lr, treatment, dropout,
                        ratio, exp_seed, aggregation, model_type, batch_size, rate_pairs,clusters,sampling,num_epochs,anomaly_detector,
                        accuracy, f1, recall, precision, train_losses, accuracy_test, f1_test, recall_test, precision_test
                        ])

                if val and (f1 < min):
                    print(f"F1 = {f1:.2f} < {min}, skipping ...")
                    break
            except Exception as e:
                print(f"Error: {e}")
                break

    # Summarize results
    if len(f1_scores) > 0:
        avg_f1 = float(np.mean(f1_scores))
        std_f1 = float(np.std(f1_scores))
    else:
        avg_f1, std_f1 = 0.0, 0.0

    print(f"Done. Results written to {output_csv}.")
    print(f"Average F1 over valid seeds: {avg_f1:.4f} ± {std_f1:.4f}")

    return avg_f1, std_f1<|MERGE_RESOLUTION|>--- conflicted
+++ resolved
@@ -636,14 +636,7 @@
                     f1_scores.append(f1)  # Track F1 across seeds
                 else:
                     f1_scores.append(f1_test)
-<<<<<<< HEAD
-
-=======
-                # Save the model if needed (optional)
-                # torch.save(model.state_dict(), f"model_seed_{exp_seed}.pth")
-                # Otherwise record results
-                #f1_scores.append(f1)
->>>>>>> c59e0582
+
                 writer.writerow([
                         K, layers, hidden_channels, out_channels, norm, lr, treatment, dropout,
                         ratio, exp_seed, aggregation, model_type, batch_size, rate_pairs,clusters,sampling,num_epochs,anomaly_detector,
